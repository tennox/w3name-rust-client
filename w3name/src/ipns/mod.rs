--- conflicted
+++ resolved
@@ -73,28 +73,6 @@
 }
 
 pub fn revision_from_ipns_entry(entry: &IpnsEntry, name: &Name) -> Result<Revision, IpnsError> {
-<<<<<<< HEAD
-  let value = from_utf8(&entry.value).report().change_context(IpnsError)?;
-  let rev = Revision::new(
-    name,
-    value,
-    from_utf8(&entry.validity)
-      .report()
-      .change_context(IpnsError)
-      .and_then(|encoded| {
-        DateTime::parse_from_rfc3339(encoded)
-          .report()
-          .change_context(IpnsError)
-      })?
-      .into(),
-    i64::try_from(entry.ttl)
-      .map(Duration::nanoseconds)
-      .report()
-      .change_context(IpnsError)?,
-    entry.sequence,
-  );
-  Ok(rev)
-=======
   // Check if this is an old record with empty V1 fields
   let is_old_record = entry.value.is_empty() 
     && entry.validity.is_empty() 
@@ -113,27 +91,41 @@
       .report()
       .change_context(IpnsError)?;
       
+    // Note: Using TTL from CBOR data and converting properly
     let rev = Revision::new(
       name,
       value, 
       validity.into(),
+      i64::try_from(data.TTL)
+        .map(Duration::nanoseconds)
+        .report()
+        .change_context(IpnsError)?,
       data.Sequence,
     );
     Ok(rev)
   } else {
     // New record: Use V1 fields as before
     let value = from_utf8(&entry.value).report().change_context(IpnsError)?;
-    let validity_str = from_utf8(&entry.validity)
-      .report()
-      .change_context(IpnsError)?;
-    let validity = DateTime::parse_from_rfc3339(validity_str)
-      .report()
-      .change_context(IpnsError)?;
-
-    let rev = Revision::new(name, value, validity.into(), entry.sequence);
+    let rev = Revision::new(
+      name,
+      value,
+      from_utf8(&entry.validity)
+        .report()
+        .change_context(IpnsError)
+        .and_then(|encoded| {
+          DateTime::parse_from_rfc3339(encoded)
+            .report()
+            .change_context(IpnsError)
+        })?
+        .into(),
+      i64::try_from(entry.ttl)
+        .map(Duration::nanoseconds)
+        .report()
+        .change_context(IpnsError)?,
+      entry.sequence,
+    );
     Ok(rev)
   }
->>>>>>> 644d85d6
 }
 
 fn v1_signature_data(value_bytes: &[u8], validity_bytes: &[u8]) -> Vec<u8> {
